[project]
name = "agents-kit"
version = "0.1.3"
description = "An opinionated framework for building sophisticated AI Agents"
readme = "README.md"
requires-python = ">=3.11"
dependencies = [
    "google-news-feed>=1.1.0",
    "googlenewsdecoder>=0.1.7",
    "html2text>=2024.2.26",
    "jinja2>=3.1.5",
    "pyyaml>=6.0.2",
    "streamlit>=1.41.1",
    "swarm",
    "thespian>=4.0.0",
    "litellm>=1.60.2",
    "html2text>=2024.2.26",
    "typer>=0.15.1",
    "cryptography>=44.0.0",
    "psycopg2-binary>=2.9.9",
    "sqlalchemy>=2.0.26",
    "ray>=2.42.0",
    "ray[serve]>=2.42.0",
    "debugpy>=1.8.0",
    "aiofiles>=24.1.0",
    "pytest-asyncio>=0.25.3",
    "pydantic>=2.10.6",
    "boto3>=1.36.19",
    "pandas>=2.2.3",
    "mkdocs-material>=9.6.4",
    "fastapi>=0.115.8",
    "setuptools>=75.8.0",
<<<<<<< HEAD
    "weaviate-client>=4.10.4",
    "chonkie[semantic]>=0.4.1",
    "pypdf2>=3.0.1",
    "transformers>=4.48.3",
    "torch>=2.6.0",
    "pypdf>=5.3.0",
    "grpcio>=1.70.0",
    "fastembed>=0.5.1",
    "numpy>=2.1.3",
    "extract-msg<=0.29.0",
    "textract<1.6.4",
    "requests>=2.32.3",
    "python-magic>=0.4.27",
    "httpx>=0.28.1",
    "unicodedata2>=16.0.0",
=======
    "sse-starlette>=2.2.1",
>>>>>>> 87d3918d
]

[project.optional-dependencies]

dev = [
    "pytest",
    "black",
]

[project.scripts]
agentic = "agentic.cli:app"


[tool.hatch.version]
path = "agentic/__init__.py"

[build-system]
requires = ["setuptools>=61.0"]
build-backend = "setuptools.build_meta"

[tool.setuptools]
package-dir = {"" = "src", "agentic_examples" = "examples"}
packages = [
    "agentic", 
    "agentic.tools",
    "agentic.swarm",
    "agentic.ui",
    "agentic_examples"
]<|MERGE_RESOLUTION|>--- conflicted
+++ resolved
@@ -30,7 +30,6 @@
     "mkdocs-material>=9.6.4",
     "fastapi>=0.115.8",
     "setuptools>=75.8.0",
-<<<<<<< HEAD
     "weaviate-client>=4.10.4",
     "chonkie[semantic]>=0.4.1",
     "pypdf2>=3.0.1",
@@ -46,9 +45,7 @@
     "python-magic>=0.4.27",
     "httpx>=0.28.1",
     "unicodedata2>=16.0.0",
-=======
     "sse-starlette>=2.2.1",
->>>>>>> 87d3918d
 ]
 
 [project.optional-dependencies]
