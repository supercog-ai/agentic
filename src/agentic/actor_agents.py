--- conflicted
+++ resolved
@@ -1242,6 +1242,7 @@
                 )
             )
 
+
             # Transmit depth through the Prompt
             if hasattr(depthLocal, 'depth') and depthLocal.depth > prompt.depth:
                 prompt.depth = depthLocal.depth
@@ -1250,6 +1251,8 @@
 
         else:
             resume_input = ResumeWithInput(
+                self.name,
+                continue_result,
                 self.name,
                 continue_result,
                 request_id=request_id
@@ -1281,14 +1284,10 @@
         if not self.run_id and self.db_path:
             self.init_run_tracking(agent_instance)
 
-<<<<<<< HEAD
         # Add run_id into context explicitly so child agents inherit it
         request_context = {**request_context, "run_id": self.run_id}
 
         # Call the user’s or default next_turn
-=======
-        # Run actual orchestration from next_turn
->>>>>>> 9ef39230
         event_gen = self.next_turn(
             request=request,
             request_context=request_context,
@@ -1297,27 +1296,18 @@
             debug=debug
         )
 
-<<<<<<< HEAD
         # Central logging of all events
-=======
-        # Process events and apply logging
->>>>>>> 9ef39230
         for event in self._process_generator(event_gen):
             if self.cancelled:
                 raise TurnCancelledError()
 
-<<<<<<< HEAD
             # Handle TurnEnd result validation
-=======
-            self.handle_event_wrapper(event)
-
->>>>>>> 9ef39230
             if isinstance(event, TurnEnd):
                 event = self._process_turn_end(event)
 
+
             yield event
 
-<<<<<<< HEAD
             # Only now: do logging after yielding
             callback = self._agent.get_callback("handle_event") if hasattr(self, "_agent") else None
             if callback:
@@ -1325,18 +1315,12 @@
                 callback(event, context)
 
 
-=======
->>>>>>> 9ef39230
 
     def handle_event_wrapper(self, event: Event):
         callback = self._agent.get_callback("handle_event") if hasattr(self, "_agent") else None
         if callback:
             context = RunContext(agent=self._agent, agent_name=self.name, run_id=self.run_id)
             callback(event, context)
-<<<<<<< HEAD
-=======
-
->>>>>>> 9ef39230
         
     def _get_prompt_generator(self, agent_instance, prompt):
         """Get generator for a new prompt - to be implemented by subclasses"""
