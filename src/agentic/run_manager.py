from typing import Optional, Dict, Callable
from uuid import uuid4
from litellm import Message
from .events import (
    Event,
    PromptStarted,
    Output,
    TurnEnd,
    FinishCompletion,
    ToolCall,
    ToolResult,
    ToolError
)
from agentic.common import RunContext
from agentic.utils.json import make_json_serializable
from agentic.db.db_manager import DatabaseManager
from agentic.utils.directory_management import get_runtime_filepath
import json

class RunManager:
    """
    Context manager that tracks agent runs and logs events to the database.
    This is automatically initialized for all agents unless disabled with db_path=None.
    """
    
    def __init__(self, initial_run_id: Optional[str] = None, current_run_id: Optional[str] = None, user_id: str = "default", db_path: str = "agent_runs.db"):
        self.user_id = user_id
        self.initial_run_id: Optional[str] = initial_run_id
        self.current_run_id: Optional[str] = current_run_id
        # Should this not be propagated from the next_turn?
        self.usage_data: Dict = {}
        self.db_path = get_runtime_filepath(db_path)
    
    def handle_event(self, event: Event, run_context: RunContext) -> None:
        """Generic event handler that processes all events and logs them appropriately"""
        db_manager = DatabaseManager(db_path=self.db_path)
        # Initialize a new run when we see a Prompt event
        self.current_run_id = run_context.run_id
        if not self.current_run_id:
            run_context.run_id = self.initial_run_id
            self.current_run_id = self.initial_run_id
        print(f"Handling event: {event.type}, run ID: {self.current_run_id}")

        if isinstance(event, PromptStarted) and not self.current_run_id:
            print(f"Creating run with ID: {self.initial_run_id}")
            run = db_manager.create_run(
                run_id=self.initial_run_id,
                agent_id=run_context.agent_name,
                user_id=self.user_id,
<<<<<<< HEAD
                initial_prompt=make_json_serializable(event.payload),
=======
                initial_prompt=json.dumps(make_json_serializable(event.payload)),
>>>>>>> 3de88548
            )
            self.current_run_id = run.id
            run_context.run_id = run.id 
            
        # Skip if we haven't initialized a run yet
        if not self.current_run_id:
            return
            
        # Special handling for completion events to track usage
        if isinstance(event, FinishCompletion) and event.metadata:
            model = event.metadata.get(FinishCompletion.MODEL_KEY, "unknown")
            if model not in self.usage_data:
                self.usage_data[model] = {
                    FinishCompletion.INPUT_TOKENS_KEY: 0,
                    FinishCompletion.OUTPUT_TOKENS_KEY: 0,
                    FinishCompletion.COST_KEY: 0
                }
            self.usage_data[model][FinishCompletion.INPUT_TOKENS_KEY] += event.metadata.get(FinishCompletion.INPUT_TOKENS_KEY, 0)
            self.usage_data[model][FinishCompletion.OUTPUT_TOKENS_KEY] += event.metadata.get(FinishCompletion.OUTPUT_TOKENS_KEY, 0)
            self.usage_data[model][FinishCompletion.COST_KEY] += event.metadata.get(FinishCompletion.COST_KEY, 0)
            
        # Determine role and event data based on event type
        role = event.payload.role if isinstance(event.payload, Message) else "system"
        event_name = event.type
        payload = event.payload.content if isinstance(event.payload, Message) else event.payload
        event_data = {"content": payload} if payload else {}
        
        if isinstance(event, Output):
            event_data = payload
        
        elif isinstance(event, ToolCall) or isinstance(event, ToolResult) or isinstance(event, ToolError):
            role = "tool"
            event_data = make_json_serializable(payload)
            
        elif isinstance(event, FinishCompletion):
            role = "usage"
            event_data = {
                "usage": self.usage_data
            }

        elif isinstance(event, TurnEnd):
            event_data = {}
            
        # Log the event
        db_manager.log_event(
            run_id=self.current_run_id,
            agent_id=run_context.agent_name,
            user_id=self.user_id,
            role=role,
            event_name=event_name,
            event_data=event_data
        )
        
        # Reset usage tracking after a turn ends
        if isinstance(event, TurnEnd):
            self.usage_data = {}

def init_run_tracking(
        agent,
        user_id: str = "default",
        db_path: str = "agent_runs.db",
        resume_run_id: Optional[str] = None
    ) -> tuple[str,Callable]:
    """Helper function to set up run tracking for an agent"""
    run_id = str(uuid4()) if resume_run_id is None else resume_run_id
    run_manager = RunManager(
        initial_run_id=run_id,
        current_run_id=resume_run_id,
        user_id=user_id,
        db_path=db_path
    )
    return run_id, run_manager.handle_event

def disable_run_tracking(agent) -> None:
    """Helper function to disable run tracking for an agent"""
    raise NotImplemented("Can't disable run tracking from outside the proxy")<|MERGE_RESOLUTION|>--- conflicted
+++ resolved
@@ -47,11 +47,7 @@
                 run_id=self.initial_run_id,
                 agent_id=run_context.agent_name,
                 user_id=self.user_id,
-<<<<<<< HEAD
-                initial_prompt=make_json_serializable(event.payload),
-=======
                 initial_prompt=json.dumps(make_json_serializable(event.payload)),
->>>>>>> 3de88548
             )
             self.current_run_id = run.id
             run_context.run_id = run.id 
