--- conflicted
+++ resolved
@@ -115,18 +115,11 @@
     thread_context: ThreadContext,
     latitude: float,
     longitude: float,
-<<<<<<< HEAD
     includedTypes: list[str],
     maxResultCount: int,
     field_mask: str,
     radius: float,
     ) -> pd.DataFrame:
-=======
-    maxResultCount: int = 10,
-    field_mask: str = "places.displayName,places.priceRange,places.rating",
-    radius: float = 1000,
-    ):
->>>>>>> b9133fd5
         """
         Wrapper for the Nearby Search API.
         Docs: https://developers.google.com/maps/documentation/places/web-service/nearby-search
