--- conflicted
+++ resolved
@@ -123,12 +123,8 @@
                 )
                 continue
             args = json.loads(tool_call.function.arguments)
-<<<<<<< HEAD
             debug_print(
                 self.llm_debug, f"Processing tool call: {name} with arguments {args}")
-=======
-            debug_print(debug, f"Processing tool call: {name} with arguments {args}")
->>>>>>> 020ba258
 
             func = function_map[name]
             # pass context_variables to agent functions
@@ -162,102 +158,8 @@
 
         return partial_response
 
-<<<<<<< HEAD
     def report_calling_tool(self, name: str, args: dict, sender):
         pass
-=======
-    def run_and_stream(
-        self,
-        agent: SwarmAgent,
-        messages: List,
-        context_variables: dict = {},
-        model_override: str = None,
-        debug: bool = False,
-        max_turns: int = float("inf"),
-        execute_tools: bool = True,
-    ):
-        active_agent = agent
-        context_variables = copy.deepcopy(context_variables)
-        history = copy.deepcopy(messages)
-        init_len = len(messages)
-
-        while len(history) - init_len < max_turns:
-
-            message = {
-                "content": "",
-                "sender": agent.name,
-                "role": "assistant",
-                "function_call": None,
-                "tool_calls": defaultdict(
-                    lambda: {
-                        "function": {"arguments": "", "name": ""},
-                        "id": "",
-                        "type": "",
-                    }
-                ),
-            }
-
-            # get completion with current history, agent
-            completion = self.get_chat_completion(
-                agent=active_agent,
-                history=history,
-                context_variables=context_variables,
-                model_override=model_override,
-                stream=True,
-                debug=debug,
-            )
-
-            yield {"delim": "start"}
-            for chunk in completion:
-                # LiteLLM's streaming format is compatible with OpenAI's
-                delta = json.loads(chunk.choices[0].delta.json())
-                if delta["role"] == "assistant":
-                    delta["sender"] = active_agent.name
-                yield delta
-                delta.pop("role", None)
-                delta.pop("sender", None)
-                merge_chunk(message, delta)
-            yield {"delim": "end"}
-
-            message["tool_calls"] = list(message.get("tool_calls", {}).values())
-            if not message["tool_calls"]:
-                message["tool_calls"] = None
-            debug_print(debug, "Received completion:", message)
-            history.append(message)
-
-            if not message["tool_calls"] or not execute_tools:
-                debug_print(debug, "Ending turn.")
-                break
-
-            # convert tool_calls to objects
-            tool_calls = []
-            for tool_call in message["tool_calls"]:
-                function = Function(
-                    arguments=tool_call["function"]["arguments"],
-                    name=tool_call["function"]["name"],
-                )
-                tool_call_object = ChatCompletionMessageToolCall(
-                    id=tool_call["id"], function=function, type=tool_call["type"]
-                )
-                tool_calls.append(tool_call_object)
-
-            # handle function calls, updating context_variables, and switching agents
-            partial_response = self.handle_tool_calls(
-                tool_calls, active_agent.functions, context_variables, debug
-            )
-            history.extend(partial_response.messages)
-            context_variables.update(partial_response.context_variables)
-            if partial_response.agent:
-                active_agent = partial_response.agent
-
-        yield {
-            "response": Response(
-                messages=history[init_len:],
-                agent=active_agent,
-                context_variables=context_variables,
-            )
-        }
->>>>>>> 020ba258
 
     # def run_and_stream(
     #     self,
